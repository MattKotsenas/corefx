// Licensed to the .NET Foundation under one or more agreements.
// The .NET Foundation licenses this file to you under the MIT license.
// See the LICENSE file in the project root for more information.

using System.Diagnostics;

namespace System.Buffers.Text
{
    public static partial class Utf8Parser
    {
        /// <summary>
        /// Parses a DateTime at the start of a Utf8 string.
        /// </summary>
        /// <param name="source">The Utf8 string to parse</param>
        /// <param name="value">Receives the parsed value</param>
        /// <param name="bytesConsumed">On a successful parse, receives the length in bytes of the substring that was parsed </param>
        /// <param name="standardFormat">Expected format of the Utf8 string</param>
        /// <returns>
        /// true for success. "bytesConsumed" contains the length in bytes of the substring that was parsed.
        /// false if the string was not syntactically valid or an overflow or underflow occurred. "bytesConsumed" is set to 0. 
        /// </returns>
        /// <remarks>
        /// Formats supported:
        ///     default       05/25/2017 10:30:15 -08:00
        ///     G             05/25/2017 10:30:15
        ///     R             Tue, 03 Jan 2017 08:08:05 GMT       (RFC 1123)
        ///     l             tue, 03 jan 2017 08:08:05 gmt       (Lowercase RFC 1123)
        ///     O             2017-06-12T05:30:45.7680000-07:00   (Round-trippable)
        /// </remarks>
        /// <exceptions>
        /// <cref>System.FormatException</cref> if the format is not valid for this data type.
        /// </exceptions>
        public static bool TryParse(ReadOnlySpan<byte> source, out DateTime value, out int bytesConsumed, char standardFormat = default)
        {
            switch (standardFormat)
            {
                case 'R':
                    {
                        if (!TryParseDateTimeOffsetR(source, NoFlipCase, out DateTimeOffset dateTimeOffset, out bytesConsumed))
                        {
                            value = default;
                            return false;
                        }
                        value = dateTimeOffset.DateTime;  // (returns a DateTimeKind.Unspecified to match DateTime.ParseExact(). Maybe better to return UtcDateTime instead?)
                        return true;
                    }

                case 'l':
                    {
                        if (!TryParseDateTimeOffsetR(source, FlipCase, out DateTimeOffset dateTimeOffset, out bytesConsumed))
                        {
                            value = default;
                            return false;
                        }
                        value = dateTimeOffset.DateTime;  // (returns a DateTimeKind.Unspecified to match DateTime.ParseExact(). Maybe better to return UtcDateTime instead?)
                        return true;
                    }

                case 'O':
                    {
                        // Emulates DateTime.ParseExact(text, "O", CultureInfo.InvariantCulture, DateTimeStyles.RoundtripKind)
                        // In particular, the formatted string "encodes" the DateTimeKind according to the following table:
                        //
                        //         2017-06-12T05:30:45.7680000       - Unspecified
                        //         2017-06-12T05:30:45.7680000+00:00 - Local
                        //         2017-06-12T05:30:45.7680000Z      - Utc

                        if (!TryParseDateTimeOffsetO(source, out DateTimeOffset dateTimeOffset, out bytesConsumed, out DateTimeKind kind))
                        {
                            value = default;
                            bytesConsumed = 0;
                            return false;
                        }

                        switch (kind)
                        {
                            case DateTimeKind.Local:
                                value = dateTimeOffset.LocalDateTime;
                                break;
                            case DateTimeKind.Utc:
                                value = dateTimeOffset.UtcDateTime;
                                break;
                            default:
                                Debug.Assert(kind == DateTimeKind.Unspecified);
                                value = dateTimeOffset.DateTime;
                                break;
                        }

                        return true;
                    }

                case default(char):
                case 'G':
                    return TryParseDateTimeG(source, out value, out _, out bytesConsumed);

                default:
                    return ThrowHelper.TryParseThrowFormatException(out value, out bytesConsumed);
            }
        }

        /// <summary>
        /// Parses a DateTimeOffset at the start of a Utf8 string.
        /// </summary>
        /// <param name="source">The Utf8 string to parse</param>
        /// <param name="value">Receives the parsed value</param>
        /// <param name="bytesConsumed">On a successful parse, receives the length in bytes of the substring that was parsed </param>
        /// <param name="standardFormat">Expected format of the Utf8 string</param>
        /// <returns>
        /// true for success. "bytesConsumed" contains the length in bytes of the substring that was parsed.
        /// false if the string was not syntactically valid or an overflow or underflow occurred. "bytesConsumed" is set to 0. 
        /// </returns>
        /// <remarks>
        /// Formats supported:
        ///     G  (default)  05/25/2017 10:30:15
        ///     R             Tue, 03 Jan 2017 08:08:05 GMT       (RFC 1123)
        ///     l             tue, 03 jan 2017 08:08:05 gmt       (Lowercase RFC 1123)
        ///     O             2017-06-12T05:30:45.7680000-07:00   (Round-trippable)
        /// </remarks>
        /// <exceptions>
        /// <cref>System.FormatException</cref> if the format is not valid for this data type.
        /// </exceptions>
        public static bool TryParse(ReadOnlySpan<byte> source, out DateTimeOffset value, out int bytesConsumed, char standardFormat = default)
        {
            switch (standardFormat)
            {
                case 'R':
                    return TryParseDateTimeOffsetR(source, NoFlipCase, out value, out bytesConsumed);

                case 'l':
                    return TryParseDateTimeOffsetR(source, FlipCase, out value, out bytesConsumed);

                case 'O':
                    return TryParseDateTimeOffsetO(source, out value, out bytesConsumed, out _);

                case default(char):
<<<<<<< HEAD
                    return TryParseDateTimeOffsetDefault(text, out value, out bytesConsumed);
=======
                    return TryParseDateTimeOffsetDefault(source, out value, out bytesConsumed);
>>>>>>> d1d5135e

                case 'G':
                    return TryParseDateTimeG(source, out DateTime _, out value, out bytesConsumed);

                default:
                    return ThrowHelper.TryParseThrowFormatException(out value, out bytesConsumed);
            }
        }

        private const uint FlipCase = 0x00000020u;  // XOR mask to flip the case of a letter.
        private const uint NoFlipCase = 0x00000000u;
    }
}<|MERGE_RESOLUTION|>--- conflicted
+++ resolved
@@ -133,11 +133,7 @@
                     return TryParseDateTimeOffsetO(source, out value, out bytesConsumed, out _);
 
                 case default(char):
-<<<<<<< HEAD
-                    return TryParseDateTimeOffsetDefault(text, out value, out bytesConsumed);
-=======
                     return TryParseDateTimeOffsetDefault(source, out value, out bytesConsumed);
->>>>>>> d1d5135e
 
                 case 'G':
                     return TryParseDateTimeG(source, out DateTime _, out value, out bytesConsumed);
