--- conflicted
+++ resolved
@@ -1,9 +1,5 @@
 {
   "msbuild-sdks": {
-<<<<<<< HEAD
-    "Microsoft.NET.Sdk.IL": "3.0.0-alphautf8string-26830-05"
-=======
     "Microsoft.NET.Sdk.IL": "3.0.0-alphautf8string-26901-02"
->>>>>>> 7d842265
   }
 }